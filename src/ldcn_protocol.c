/*
 * ldcn_protocol.c - Logosol Distributed Control Network (LDCN) Protocol Implementation
 * 
 * This file implements the LDCN serial communication protocol for Logosol
 * servo drives and I/O controllers.
 * 
 * Copyright (C) 2025
 * License: GPL v2 or later
 */

#include "ldcn_protocol.h"
#include <stdio.h>
#include <stdlib.h>
#include <string.h>
#include <unistd.h>
#include <fcntl.h>
#include <termios.h>
#include <errno.h>
#include <sys/select.h>

/* Internal helper function prototypes */
static int ldcn_open_serial(const char *port, int baud_rate);
static int ldcn_set_serial_baud(int fd, int baud_rate);
static int ldcn_read_with_timeout(int fd, uint8_t *buf, int len, int timeout_ms);
static int ldcn_try_communicate(int fd, uint8_t address);
static void ldcn_flush_input(int fd);

/**
 * ldcn_calculate_checksum - Calculate LDCN checksum
 */
uint8_t ldcn_calculate_checksum(const uint8_t *data, int len)
{
    uint8_t sum = 0;
    for (int i = 0; i < len; i++) {
        sum += data[i];
    }
    return sum & 0xFF;
}

/**
 * ldcn_get_brd_for_baud - Get BRD value for a baud rate
 */
int ldcn_get_brd_for_baud(int baud_rate)
{
    switch (baud_rate) {
        case 9600:    return LDCN_BRD_9600;
        case 19200:   return LDCN_BRD_19200;
        case 57600:   return LDCN_BRD_57600;
        case 115200:  return LDCN_BRD_115200;
        case 125000:  return LDCN_BRD_125000;
        case 312500:  return LDCN_BRD_312500;
        case 625000:  return LDCN_BRD_625000;
        case 1250000: return LDCN_BRD_1250000;
        default:      return -1;
    }
}

/**
 * ldcn_open_serial - Open and configure serial port
 */
static int ldcn_open_serial(const char *port, int baud_rate)
{
    int fd = open(port, O_RDWR | O_NOCTTY | O_SYNC);
    if (fd < 0) {
        perror("ldcn_open_serial: open");
        return LDCN_ERR_OPEN_FAILED;
    }

    if (ldcn_set_serial_baud(fd, baud_rate) < 0) {
        close(fd);
        return LDCN_ERR_OPEN_FAILED;
    }

    return fd;
}

/**
 * ldcn_set_serial_baud - Configure serial port baud rate
 */
static int ldcn_set_serial_baud(int fd, int baud_rate)
{
    struct termios tty;
    
    if (tcgetattr(fd, &tty) < 0) {
        perror("ldcn_set_serial_baud: tcgetattr");
        return -1;
    }

    /* Convert baud rate to termios constant */
    speed_t speed;
    switch (baud_rate) {
        case 9600:    speed = B9600; break;
        case 19200:   speed = B19200; break;
        case 38400:   speed = B38400; break;
        case 57600:   speed = B57600; break;
        case 115200:  speed = B115200; break;
        case 230400:  speed = B230400; break;
        case 460800:  speed = B460800; break;
        default:
            fprintf(stderr, "ldcn_set_serial_baud: Unsupported baud rate %d\n", baud_rate);
            return -1;
    }

    cfsetospeed(&tty, speed);
    cfsetispeed(&tty, speed);

    /* 8N1 mode, no flow control */
    tty.c_cflag = (tty.c_cflag & ~CSIZE) | CS8;     /* 8-bit chars */
    tty.c_iflag &= ~IGNBRK;                         /* disable break processing */
    tty.c_lflag = 0;                                /* no signaling chars, no echo, no canonical processing */
    tty.c_oflag = 0;                                /* no remapping, no delays */
    tty.c_cc[VMIN]  = 0;                            /* read doesn't block */
    tty.c_cc[VTIME] = 5;                            /* 0.5 seconds read timeout */

    tty.c_iflag &= ~(IXON | IXOFF | IXANY);         /* shut off xon/xoff ctrl */
    tty.c_cflag |= (CLOCAL | CREAD);                /* ignore modem controls, enable reading */
    tty.c_cflag &= ~(PARENB | PARODD);              /* shut off parity */
    tty.c_cflag &= ~CSTOPB;
    tty.c_cflag &= ~CRTSCTS;

    if (tcsetattr(fd, TCSANOW, &tty) != 0) {
        perror("ldcn_set_serial_baud: tcsetattr");
        return -1;
    }

    return 0;
}

/**
 * ldcn_flush_input - Flush input buffer
 */
static void ldcn_flush_input(int fd)
{
    tcflush(fd, TCIFLUSH);
}

/**
 * ldcn_read_with_timeout - Read from serial port with timeout
 */
static int ldcn_read_with_timeout(int fd, uint8_t *buf, int len, int timeout_ms)
{
    fd_set readfds;
    struct timeval tv;
    int n = 0;
    
    tv.tv_sec = timeout_ms / 1000;
    tv.tv_usec = (timeout_ms % 1000) * 1000;
    
    FD_ZERO(&readfds);
    FD_SET(fd, &readfds);
    
    int ret = select(fd + 1, &readfds, NULL, NULL, &tv);
    if (ret > 0) {
        n = read(fd, buf, len);
    }
    
    return n;
}

/**
 * ldcn_try_communicate - Try to communicate with a device
 */
static int ldcn_try_communicate(int fd, uint8_t address)
{
    uint8_t cmd[4];
    uint8_t response[10];
    
    /* Send No Op command */
    cmd[0] = LDCN_HEADER;
    cmd[1] = address;
    cmd[2] = (0 << 4) | LDCN_CMD_NOP;  /* 0 data bytes, NOP command */
    cmd[3] = ldcn_calculate_checksum(&cmd[1], 2);
    
    ldcn_flush_input(fd);
    
    if (write(fd, cmd, 4) != 4) {
        return LDCN_ERR_COMM_FAILED;
    }
    
    tcdrain(fd);  /* Wait for output to complete */
    usleep(10000); /* 10ms delay */
    
    int n = ldcn_read_with_timeout(fd, response, sizeof(response), 100);
    
    return (n >= 2) ? LDCN_OK : LDCN_ERR_NO_RESPONSE;
}

/**
 * ldcn_auto_detect_baud - Detect current baud rate of network
 */
int ldcn_auto_detect_baud(const char *port)
{
    int baud_rates[] = {19200, 125000, 115200, 57600, 9600, 38400, 0};
    uint8_t test_addresses[] = {1, 2, 3, 6};
    int num_test_addr = sizeof(test_addresses) / sizeof(test_addresses[0]);
    
    for (int i = 0; baud_rates[i] != 0; i++) {
        int fd = ldcn_open_serial(port, baud_rates[i]);
        if (fd < 0) {
            continue;
        }
        
        usleep(200000); /* 200ms settle time */
        
        /* Try to communicate with several addresses */
        for (int j = 0; j < num_test_addr; j++) {
            if (ldcn_try_communicate(fd, test_addresses[j]) == LDCN_OK) {
                close(fd);
                return baud_rates[i];
            }
        }
        
        close(fd);
    }
    
    return -1;
}

/**
 * ldcn_open - Open serial port and initialize network structure
 */
ldcn_network_t *ldcn_open(const char *port, int baud_rate)
{
    ldcn_network_t *net = calloc(1, sizeof(ldcn_network_t));
    if (!net) {
        return NULL;
    }

    net->fd = ldcn_open_serial(port, baud_rate);
    if (net->fd < 0) {
        free(net);
        return NULL;
    }

    net->baud_rate = baud_rate;
    net->num_devices = 0;
    net->comm_errors = 0;

    /* Store port name for later use */
    strncpy(net->port_name, port, sizeof(net->port_name) - 1);
    net->port_name[sizeof(net->port_name) - 1] = '\0';

    /* Initialize devices */
    for (int i = 0; i < LDCN_MAX_DEVICES; i++) {
        net->devices[i].address = 0;
        net->devices[i].group_address = LDCN_ADDR_GROUP_ALL;
        net->devices[i].device_type = LDCN_DEVICE_SERVO;
        net->devices[i].responding = false;
    }

    usleep(200000); /* 200ms settle time */

    return net;
}

/**
 * ldcn_close - Close serial port and free network structure
 */
void ldcn_close(ldcn_network_t *net)
{
    if (net) {
        if (net->fd >= 0) {
            close(net->fd);
        }
        free(net);
    }
}

/**
 * ldcn_send_command - Send a command to a device
 */
int ldcn_send_command(ldcn_network_t *net, uint8_t address, uint8_t command,
                      const uint8_t *data, int data_len,
                      uint8_t *response, int response_len)
{
    if (!net || net->fd < 0) {
        return LDCN_ERR_INVALID_PARAM;
    }
    
    if (data_len > LDCN_MAX_DATA_BYTES) {
        return LDCN_ERR_INVALID_PARAM;
    }
    
    /* Build command packet */
    uint8_t packet[LDCN_MAX_RESPONSE];
    packet[0] = LDCN_HEADER;
    packet[1] = address;
    packet[2] = ((data_len & 0x0F) << 4) | (command & 0x0F);
    
    if (data_len > 0) {
        memcpy(&packet[3], data, data_len);
    }
    
    packet[3 + data_len] = ldcn_calculate_checksum(&packet[1], 2 + data_len);
    
    int packet_len = 4 + data_len;
    
    /* Store last command for debugging */
    memcpy(net->last_command, packet, packet_len);
    net->last_command_len = packet_len;
    
    /* Flush input buffer */
    ldcn_flush_input(net->fd);
    
    /* Send command */
    int n = write(net->fd, packet, packet_len);
    if (n != packet_len) {
        net->comm_errors++;
        return LDCN_ERR_COMM_FAILED;
    }
    
    tcdrain(net->fd);
    usleep(10000); /* 10ms delay for device to process */
    
    /* Read response if buffer provided */
    if (response && response_len > 0) {
        n = ldcn_read_with_timeout(net->fd, response, response_len, LDCN_TIMEOUT_COMMAND);
        if (n < 0) {
            net->comm_errors++;
            return LDCN_ERR_TIMEOUT;
        }
        return n;
    }
    
    return LDCN_OK;
}

/**
 * ldcn_hard_reset - Send hard reset to all devices
 */
int ldcn_hard_reset(ldcn_network_t *net)
{
    if (!net || net->fd < 0) {
        return LDCN_ERR_INVALID_PARAM;
    }
    
    uint8_t packet[4];
    packet[0] = LDCN_HEADER;
    packet[1] = LDCN_ADDR_GROUP_ALL;
    packet[2] = (0 << 4) | LDCN_CMD_HARD_RESET;
    packet[3] = ldcn_calculate_checksum(&packet[1], 2);
    
    ldcn_flush_input(net->fd);
    
    int n = write(net->fd, packet, 4);
    if (n != 4) {
        return LDCN_ERR_COMM_FAILED;
    }
    
    tcdrain(net->fd);
    usleep(LDCN_TIMEOUT_RESET * 1000); /* Wait for reset to complete */
    
    ldcn_flush_input(net->fd);
    
    return LDCN_OK;
}

/**
 * ldcn_address_devices - Address all devices on the network
 */
int ldcn_address_devices(ldcn_network_t *net, int num_devices)
{
    if (!net || net->fd < 0) {
        return LDCN_ERR_INVALID_PARAM;
    }
    
    if (num_devices < 1 || num_devices > LDCN_MAX_DEVICES) {
        return LDCN_ERR_INVALID_PARAM;
    }
    
    int addressed = 0;
    
    for (int i = 1; i <= num_devices; i++) {
        uint8_t data[2];
        uint8_t response[10];
        
        data[0] = i;                    /* Individual address */
        data[1] = LDCN_ADDR_GROUP_ALL;  /* Group address */
        
        int n = ldcn_send_command(net, LDCN_ADDR_UNADDRESSED, LDCN_CMD_SET_ADDRESS,
                                  data, 2, response, sizeof(response));
        
        if (n >= 2) {
            net->devices[addressed].address = i;
            net->devices[addressed].group_address = LDCN_ADDR_GROUP_ALL;
            net->devices[addressed].responding = true;
            
            /* Device 6 is I/O controller, others are servo drives */
            net->devices[addressed].device_type = (i == 6) ? LDCN_DEVICE_IO : LDCN_DEVICE_SERVO;
            
            addressed++;
        }
        
        usleep(LDCN_TIMEOUT_ADDRESS * 1000);
    }
    
    net->num_devices = addressed;
    
    /* Additional stabilization time */
    usleep(2000000); /* 2 seconds */
    
    return addressed;
}

/**
 * ldcn_set_baud_rate - Change baud rate of all devices
 */
int ldcn_set_baud_rate(ldcn_network_t *net, int new_baud)
{
    if (!net || net->fd < 0) {
        return LDCN_ERR_INVALID_PARAM;
    }
    
    int brd = ldcn_get_brd_for_baud(new_baud);
    if (brd < 0) {
        return LDCN_ERR_INVALID_PARAM;
    }
    
    uint8_t data[1];
    data[0] = brd;
    
    /* Send to group address (all devices) */
    int ret = ldcn_send_command(net, LDCN_ADDR_GROUP_ALL, LDCN_CMD_SET_BAUD_RATE,
                                data, 1, NULL, 0);
    
    if (ret < 0) {
        return ret;
    }
    
    usleep(500000); /* 500ms for baud rate change */

    /* Close and reopen at new baud rate */
    close(net->fd);
    usleep(500000);

    net->fd = ldcn_open_serial(net->port_name, new_baud);
    if (net->fd < 0) {
        return LDCN_ERR_OPEN_FAILED;
    }

    net->baud_rate = new_baud;
    usleep(500000);

    return LDCN_OK;
}

/**
 * ldcn_read_status - Read status from a device
 */
int ldcn_read_status(ldcn_network_t *net, uint8_t address, uint8_t *status)
{
    if (!net || !status) {
        return LDCN_ERR_INVALID_PARAM;
    }
    
    uint8_t response[LDCN_MAX_RESPONSE];
    
    int n = ldcn_send_command(net, address, LDCN_CMD_NOP, NULL, 0,
                              response, sizeof(response));
    
    if (n < 2) {
        return LDCN_ERR_NO_RESPONSE;
    }
    
    /* For I/O controller with full status, status byte is at index 1 */
    /* For servo drives with minimal status, it's at index 0 */
    if (n > 2 && address == 6) {
        *status = response[1];
    } else {
        *status = response[0];
    }
    
    /* Update device status */
    for (int i = 0; i < net->num_devices; i++) {
        if (net->devices[i].address == address) {
            net->devices[i].status = *status;
            net->devices[i].responding = true;
            break;
        }
    }
<<<<<<< HEAD

    if (expected_fields & LDCN_STATUS_SEND_DIG_IN) {
        status->digital_inputs = pkt->data[idx] | (pkt->data[idx+1] << 8);
        idx += 2;
    }

    return true;
=======
    
    return LDCN_OK;
>>>>>>> 7714faa7
}

/**
 * ldcn_stop_motor - Stop a servo motor
 */
int ldcn_stop_motor(ldcn_network_t *net, uint8_t address, uint8_t mode)
{
    if (!net) {
        return LDCN_ERR_INVALID_PARAM;
    }
    
    uint8_t data[1];
    data[0] = mode;
    
    return ldcn_send_command(net, address, LDCN_CMD_STOP_MOTOR,
                            data, 1, NULL, 0);
}

/**
 * ldcn_enable_amplifier - Enable or disable servo amplifier
 */
int ldcn_enable_amplifier(ldcn_network_t *net, uint8_t address, bool enable)
{
    uint8_t mode;
    
    if (enable) {
        /* Stop abruptly with amplifier enabled */
        mode = LDCN_STOP_ABRUPTLY | LDCN_STOP_AMP_ENABLE;
    } else {
        /* Stop abruptly with amplifier disabled (motor off) */
        mode = LDCN_STOP_ABRUPTLY | LDCN_STOP_MOTOR_OFF;
    }
    
    return ldcn_stop_motor(net, address, mode);
}

/**
 * ldcn_define_status - Configure what status data to return
 */
int ldcn_define_status(ldcn_network_t *net, uint8_t address, uint16_t status_bits)
{
    if (!net) {
        return LDCN_ERR_INVALID_PARAM;
    }
    
    uint8_t data[2];
    data[0] = status_bits & 0xFF;
    data[1] = (status_bits >> 8) & 0xFF;
    
    return ldcn_send_command(net, address, LDCN_CMD_DEFINE_STATUS,
                            data, 2, NULL, 0);
}

/**
 * ldcn_verify_devices - Verify all devices are responding
 */
int ldcn_verify_devices(ldcn_network_t *net)
{
    if (!net) {
        return LDCN_ERR_INVALID_PARAM;
    }

    int responding = 0;

    for (int i = 0; i < net->num_devices; i++) {
        uint8_t status;
        int ret = ldcn_read_status(net, net->devices[i].address, &status);

        if (ret == LDCN_OK) {
            net->devices[i].responding = true;
            responding++;
        } else {
            net->devices[i].responding = false;
        }
    }

    return responding;
}

/**
 * ldcn_emergency_stop - Immediately stop all servo motors
 */
int ldcn_emergency_stop(ldcn_network_t *net)
{
    if (!net) {
        return LDCN_ERR_INVALID_PARAM;
    }

    /* Send emergency stop to all servos using group address */
    /* Stop abruptly with amplifiers disabled and motors off */
    uint8_t mode = LDCN_STOP_ABRUPTLY | LDCN_STOP_MOTOR_OFF;

    int ret = ldcn_stop_motor(net, LDCN_ADDR_GROUP_ALL, mode);

    /* Also disable each individual servo to ensure they're all off */
    for (int i = 0; i < net->num_devices; i++) {
        if (net->devices[i].device_type == LDCN_DEVICE_SERVO) {
            ldcn_enable_amplifier(net, net->devices[i].address, false);
        }
    }

    return ret;
}

/**
 * ldcn_check_faults - Check for fault conditions on a device
 */
int ldcn_check_faults(ldcn_network_t *net, uint8_t address, uint8_t *faults)
{
    if (!net || !faults) {
        return LDCN_ERR_INVALID_PARAM;
    }

    uint8_t status;
    int ret = ldcn_read_status(net, address, &status);

    if (ret != LDCN_OK) {
        return ret;
    }

    *faults = 0;
    int fault_count = 0;

    /* Check for checksum error */
    if (status & LDCN_STATUS_CKSUM_ERROR) {
        *faults |= LDCN_STATUS_CKSUM_ERROR;
        fault_count++;
    }

    /* Check for current limit */
    if (status & LDCN_STATUS_CURRENT_LIMIT) {
        *faults |= LDCN_STATUS_CURRENT_LIMIT;
        fault_count++;
    }

    /* Check for position error */
    if (status & LDCN_STATUS_POS_ERROR) {
        *faults |= LDCN_STATUS_POS_ERROR;
        fault_count++;
    }

    /* Update device status */
    for (int i = 0; i < net->num_devices; i++) {
        if (net->devices[i].address == address) {
            net->devices[i].status = status;
            break;
        }
    }

    return fault_count;
}<|MERGE_RESOLUTION|>--- conflicted
+++ resolved
@@ -478,18 +478,8 @@
             break;
         }
     }
-<<<<<<< HEAD
-
-    if (expected_fields & LDCN_STATUS_SEND_DIG_IN) {
-        status->digital_inputs = pkt->data[idx] | (pkt->data[idx+1] << 8);
-        idx += 2;
-    }
-
-    return true;
-=======
     
     return LDCN_OK;
->>>>>>> 7714faa7
 }
 
 /**
@@ -640,4 +630,76 @@
     }
 
     return fault_count;
+}
+
+/**
+ * ldcn_parse_status - Parse status packet into structured data
+ */
+bool ldcn_parse_status(const ldcn_status_packet_t *pkt, ldcn_drive_status_t *status,
+                       uint16_t expected_fields) {
+    if (!pkt || !status) return false;
+
+    /* Parse status byte */
+    status->move_done = (pkt->status & LDCN_STATUS_MOVE_DONE) != 0;
+    status->checksum_error = (pkt->status & LDCN_STATUS_CKSUM_ERROR) != 0;
+    status->current_limit = (pkt->status & LDCN_STATUS_CURRENT_LIMIT) != 0;
+    status->power_on = (pkt->status & LDCN_STATUS_POWER_ON) != 0;
+    status->position_error = (pkt->status & LDCN_STATUS_POS_ERROR) != 0;
+    status->home_in_progress = (pkt->status & LDCN_STATUS_HOME_IN_PROG) != 0;
+
+    /* Parse optional data fields in order */
+    int idx = 0;
+
+    if (expected_fields & LDCN_STATUS_SEND_POSITION) {
+        status->position = pkt->data[idx] |
+                          (pkt->data[idx+1] << 8) |
+                          (pkt->data[idx+2] << 16) |
+                          (pkt->data[idx+3] << 24);
+        idx += 4;
+    }
+
+    if (expected_fields & LDCN_STATUS_SEND_AD) {
+        status->ad_value = pkt->data[idx++];
+    }
+
+    if (expected_fields & LDCN_STATUS_SEND_VELOCITY) {
+        status->velocity = pkt->data[idx] | (pkt->data[idx+1] << 8);
+        idx += 2;
+    }
+
+    if (expected_fields & LDCN_STATUS_SEND_AUX) {
+        uint8_t aux = pkt->data[idx++];
+        status->servo_on = (aux & LDCN_AUX_SERVO_ON) != 0;
+        status->path_mode = (aux & LDCN_AUX_PATH_MODE) != 0;
+        status->servo_overrun = (aux & LDCN_AUX_SERVO_OVERRUN) != 0;
+    }
+
+    if (expected_fields & LDCN_STATUS_SEND_HOME) {
+        status->home_position = pkt->data[idx] |
+                               (pkt->data[idx+1] << 8) |
+                               (pkt->data[idx+2] << 16) |
+                               (pkt->data[idx+3] << 24);
+        idx += 4;
+    }
+
+    if (expected_fields & LDCN_STATUS_SEND_DEVICE_ID) {
+        status->device_id = pkt->data[idx++];
+        status->version = pkt->data[idx++];
+    }
+
+    if (expected_fields & LDCN_STATUS_SEND_POS_ERROR) {
+        status->following_error = pkt->data[idx] | (pkt->data[idx+1] << 8);
+        idx += 2;
+    }
+
+    if (expected_fields & LDCN_STATUS_SEND_PATH_BUFFER) {
+        status->buffer_count = pkt->data[idx++];
+    }
+
+    if (expected_fields & LDCN_STATUS_SEND_DIGITAL_IN) {
+        status->digital_inputs = pkt->data[idx] | (pkt->data[idx+1] << 8);
+        idx += 2;
+    }
+
+    return true;
 }