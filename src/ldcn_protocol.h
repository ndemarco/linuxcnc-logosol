--- conflicted
+++ resolved
@@ -75,38 +75,6 @@
 #define LDCN_AUX_SERVO_OVERRUN (1 << 5)
 #define LDCN_AUX_PATH_MODE     (1 << 6)
 
-<<<<<<< HEAD
-/* Drive Status Structure (parsed from status packet) */
-typedef struct {
-    /* Status byte flags */
-    bool move_done;
-    bool checksum_error;
-    bool current_limit;
-    bool power_on;
-    bool position_error;
-    bool home_in_progress;
-    
-    /* Auxiliary status byte flags */
-    bool servo_on;
-    bool path_mode;
-    bool servo_overrun;
-    
-    /* Optional data fields */
-    int32_t position;           /* Encoder position */
-    int16_t velocity;           /* Actual velocity */
-    int32_t home_position;      /* Home position */
-    int16_t following_error;    /* Position error */
-    uint8_t buffer_count;       /* Path points in buffer */
-    uint8_t ad_value;           /* A/D value */
-    uint16_t digital_inputs;    /* Digital input status (2 bytes) */
-
-    /* Device info */
-    uint8_t device_id;
-    uint8_t version;
-} ldcn_drive_status_t;
-
-/* PID Gain Parameters */
-=======
 /* Stop Motor Command Bits */
 #define LDCN_STOP_ABRUPTLY      (1 << 0)
 #define LDCN_STOP_SMOOTHLY      (1 << 1)
@@ -144,7 +112,6 @@
 /**
  * LDCN Device Structure
  */
->>>>>>> 7714faa7
 typedef struct {
     uint8_t address;        /* Individual address (1-127) */
     uint8_t group_address;  /* Group address (128-255) */
@@ -168,6 +135,71 @@
     int last_command_len;                  /* Length of last command */
 } ldcn_network_t;
 
+/* Maximum status data bytes */
+#define LDCN_MAX_STATUS_BYTES 32
+
+/* Status Packet Structure (received from device) */
+typedef struct {
+    uint8_t status;                          /* Status byte */
+    uint8_t data[LDCN_MAX_STATUS_BYTES];    /* Optional status data */
+    uint8_t data_len;                        /* Actual data length */
+    uint8_t checksum;                        /* Sum of status+data */
+} __attribute__((packed)) ldcn_status_packet_t;
+
+/* Drive Status Structure (parsed from status packet) */
+typedef struct {
+    /* Status byte flags */
+    bool move_done;
+    bool checksum_error;
+    bool current_limit;
+    bool power_on;
+    bool position_error;
+    bool home_in_progress;
+
+    /* Auxiliary status byte flags */
+    bool servo_on;
+    bool path_mode;
+    bool servo_overrun;
+
+    /* Optional data fields */
+    int32_t position;           /* Encoder position */
+    int16_t velocity;           /* Actual velocity */
+    int32_t home_position;      /* Home position */
+    int16_t following_error;    /* Position error */
+    uint8_t buffer_count;       /* Path points in buffer */
+    uint8_t ad_value;           /* A/D value */
+    uint16_t digital_inputs;    /* Digital input status (2 bytes) */
+
+    /* Device info */
+    uint8_t device_id;
+    uint8_t version;
+} ldcn_drive_status_t;
+
+/* PID Gain Parameters */
+typedef struct {
+    uint16_t kp;            /* Position gain (0-0x7FFF) */
+    uint16_t kd;            /* Velocity gain (0-0x7FFF) */
+    uint16_t ki;            /* Integral gain (0-0x7FFF) */
+    uint16_t il;            /* Integration limit (0-0x7FFF) */
+    uint8_t  ol;            /* Output limit (0-0xFF) */
+    uint8_t  cl;            /* Current limit (0-0xFF, odd values) */
+    uint16_t el;            /* Position error limit (0-0x3FFF) */
+    uint8_t  sr;            /* Servo rate divisor (1-0xFF) */
+    uint8_t  db;            /* Deadband (reserved) */
+} ldcn_gain_params_t;
+
+/* Trajectory Parameters */
+typedef struct {
+    int32_t position;       /* Goal position (encoder counts) */
+    uint32_t velocity;      /* Velocity (counts/tick * 65536) */
+    uint32_t acceleration;  /* Accel (counts/tick² * 65536) */
+    uint16_t pwm;          /* PWM value (0-255) */
+    bool servo_mode;        /* true=position, false=PWM */
+    bool velocity_mode;     /* true=velocity, false=trapezoid */
+    bool direction_fwd;     /* true=forward, false=reverse */
+    bool start_now;         /* Execute immediately */
+} ldcn_trajectory_t;
+
 /* Function Prototypes */
 
 /**
@@ -326,4 +358,18 @@
  */
 int ldcn_check_faults(ldcn_network_t *net, uint8_t address, uint8_t *faults);
 
+/**
+ * ldcn_parse_status - Parse status packet into structured data
+ * @pkt: Status packet received from device
+ * @status: Pointer to drive status structure to populate
+ * @expected_fields: Bitwise OR of LDCN_STATUS_SEND_* flags indicating which fields are present
+ *
+ * Parses a status packet from a servo drive into a structured format.
+ * The expected_fields parameter must match the fields configured via ldcn_define_status.
+ *
+ * Returns: true on success, false on invalid parameters
+ */
+bool ldcn_parse_status(const ldcn_status_packet_t *pkt, ldcn_drive_status_t *status,
+                       uint16_t expected_fields);
+
 #endif /* LDCN_PROTOCOL_H */